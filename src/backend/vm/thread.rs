--- conflicted
+++ resolved
@@ -586,15 +586,9 @@
         _bytecode: &BytecodeArg,
         _: &'a Bytecode,
     ) -> Result<bool, FSRError> {
-<<<<<<< HEAD
-        //let _state = self.get_cur_mut_stack();
-        let v1 = match context.exp.pop() {
-            Some(s) => s.get_global_id(self),
-=======
         let _state = self.get_cur_mut_stack();
         let v1 = match context.exp.last() {
             Some(s) => s,
->>>>>>> 246e029d
             None => {
                 return Err(FSRError::new(
                     "error in binary add 1",
