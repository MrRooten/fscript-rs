--- conflicted
+++ resolved
@@ -12,15 +12,6 @@
             return self
         }
 
-<<<<<<< HEAD
-    for c in b {
-        println(c)
-        dump(c)
-    }
-
-    for c in b {
-        dump(c)
-=======
         fn test(self) {
             println('in test')
             dump(self)
@@ -29,7 +20,6 @@
         fn __str__(self) {
             return 'abcdefg'
         }
->>>>>>> 700e5e6f
     }
 
     a = Abc()
